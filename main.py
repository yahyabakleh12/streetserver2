# main.py

import os
import io
import re
import json
import base64
from datetime import datetime

from fastapi import FastAPI, HTTPException, Request, BackgroundTasks
from fastapi.responses import JSONResponse, FileResponse
from fastapi.middleware.cors import CORSMiddleware
from starlette.requests import ClientDisconnect
from sqlalchemy import text, asc, desc
from sqlalchemy.exc import SQLAlchemyError, OperationalError

from PIL import Image
from db import SessionLocal
from models import (
    Report,
    Ticket,
    Camera,
    Pole,
    Location,
    ManualReview,
    Zone
)
from ocr_processor import process_plate_and_issue_ticket
from logger import logger
from utils import is_same_image
<<<<<<< HEAD
from config import API_POLE_ID, API_LOCATION_ID
=======
from config import CAMERA_USER, CAMERA_PASS, API_LOCATION_ID
>>>>>>> 27d22dab
from pydantic import BaseModel

app = FastAPI()

# 1. List the origins your frontend will be served from.
#    You can use ["*"] to allow all, but in production it's safer to list exact URLs.
origins = [
    "http://localhost:5173",
    
]

# 2. Add the CORS middleware *before* you include any routers.
app.add_middleware(
    CORSMiddleware,
    allow_origins=origins,          # ⚙️ Allowed origins
    allow_credentials=True,         # ⚙️ Allow cookies, Authorization headers
    allow_methods=["*"],            # ⚙️ Allowed HTTP methods (GET, POST, ...)
    allow_headers=["*"],            # ⚙️ Allowed HTTP headers (Content-Type, Authorization, ...)
    expose_headers=["*"],           # (optional) headers you want JS to read
    max_age=3600,                   # (optional) how long the results of a preflight request can be cached
)

# Directories for saving raw requests and snapshots
SNAPSHOTS_DIR   = "snapshots"
RAW_REQUEST_DIR = os.path.join(SNAPSHOTS_DIR, "raw_request")
SPOT_LAST_DIR   = "spot_last"      # where we keep the "last main_crop" per (camera, spot)

os.makedirs(RAW_REQUEST_DIR, exist_ok=True)
os.makedirs(SNAPSHOTS_DIR,   exist_ok=True)
os.makedirs(SPOT_LAST_DIR,   exist_ok=True)


def _retry_commit(obj, session):
    """
    Try to session.commit() on obj; if commit fails due to lost connection,
    rollback/close and retry once with a fresh session.
    """
    try:
        session.commit()
    except OperationalError:
        logger.warning("Lost DB connection during commit; retrying once", exc_info=True)
        try:
            session.rollback()
        except:
            pass
        try:
            session.close()
        except:
            pass

        new_sess = SessionLocal()
        try:
            new_sess.add(obj)
            new_sess.commit()
        finally:
            new_sess.close()


def _as_dict(model_obj):
    """Return a dict of column values for a SQLAlchemy model instance.

    Handles ``bytes``/``bytearray`` fields by converting them to a hex string so
    that FastAPI's ``jsonable_encoder`` won't attempt to decode them as UTF-8,
    which would raise ``UnicodeDecodeError``.
    """

    result = {}
    for c in model_obj.__table__.columns:
        value = getattr(model_obj, c.name)
        if isinstance(value, (bytes, bytearray, memoryview)):
            try:
                value = value.decode("utf-8")
            except Exception:
                value = value.hex()
        result[c.name] = value
    return result


class LocationCreate(BaseModel):
    name: str
    code: str
    portal_name: str
    portal_password: str
    ip_schema: str
    parkonic_api_token: str | None = None
    camera_user: str | None = None
    camera_pass: str | None = None


class PoleCreate(BaseModel):
    zone_id: int
    code: str
    location_id: int
    number_of_cameras: int | None = 0
    server: str | None = None
    router: str | None = None
    router_ip: str | None = None
    router_vpn_ip: str | None = None


class CameraCreate(BaseModel):
    pole_id: int
    api_code: str
    p_ip: str
    number_of_parking: int | None = 0
    vpn_ip: str | None = None


class ManualCorrection(BaseModel):
    plate_number: str
    plate_code: str
    plate_city: str
    confidence: int


class ZoneCreate(BaseModel):
    code: str
    location_id: int
    parameters: dict | None = None


class LocationUpdate(BaseModel):
    name: str | None = None
    code: str | None = None
    portal_name: str | None = None
    portal_password: str | None = None
    ip_schema: str | None = None
    parkonic_api_token: str | None = None
    camera_user: str | None = None
    camera_pass: str | None = None
    parameters: dict | None = None


class PoleUpdate(BaseModel):
    zone_id: int | None = None
    code: str | None = None
    location_id: int | None = None
    number_of_cameras: int | None = None
    server: str | None = None
    router: str | None = None
    router_ip: str | None = None
    router_vpn_ip: str | None = None
    location_coordinates: str | None = None


class CameraUpdate(BaseModel):
    pole_id: int | None = None
    api_code: str | None = None
    p_ip: str | None = None
    number_of_parking: int | None = None
    vpn_ip: str | None = None


class ZoneUpdate(BaseModel):
    code: str | None = None
    location_id: int | None = None
    parameters: dict | None = None


class TicketUpdate(BaseModel):
    camera_id: int | None = None
    spot_number: int | None = None
    plate_number: str | None = None
    plate_code: str | None = None
    plate_city: str | None = None
    confidence: int | None = None
    entry_time: datetime | None = None
    exit_time: datetime | None = None
    parkonic_trip_id: int | None = None


class ReportUpdate(BaseModel):
    camera_id: int | None = None
    event: str | None = None
    report_type: str | None = None
    timestamp: datetime | None = None
    payload: dict | None = None


class ManualReviewUpdate(BaseModel):
    review_status: str | None = None


@app.post("/post")
async def receive_parking_data(request: Request, background_tasks: BackgroundTasks):
    """
    1) Save raw JSON to disk (catching ClientDisconnect).
    2) Validate required fields.
    3) Split parking_area into (location_code, api_code).
    4) Lookup camera_id, pole_id, camera_ip in DB (short‐lived session, with retry).
    5) If occupancy == 0 → EXIT: feature‐match vs. last‐saved crop → only close if truly gone.
    6) If occupancy == 1 → ENTRY: check for existing open ticket; then insert report; save snapshot; queue OCR.
    """

    # ── 1) Read raw body & save to file ──
    try:
        raw_body = await request.body()
    except ClientDisconnect:
        logger.error("Client disconnected before sending body", exc_info=True)
        raise HTTPException(status_code=400, detail="Client disconnected before sending body")

    ts     = datetime.now().strftime("%Y%m%d%H%M%S")
    raw_fn = os.path.join(RAW_REQUEST_DIR, f"raw_request_{ts}.json")
    try:
        with open(raw_fn, "wb") as f:
            f.write(raw_body)
    except Exception:
        logger.error("Failed to write raw request to disk", exc_info=True)

    # ── 2) Parse JSON payload ──
    try:
        payload = await request.json()
    except Exception as e:
        logger.error("Failed to parse JSON payload", exc_info=True)
        raise HTTPException(status_code=400, detail=f"Invalid JSON: {e}")

    # ── 2a) Ensure required fields are present ──
    required_fields = [
        "event", "device", "time", "report_type",
        "resolution_w", "resolution_y", "parking_area",
        "index_number", "occupancy", "duration",
        "coordinate_x1", "coordinate_y1",
        "coordinate_x2", "coordinate_y2",
        "coordinate_x3", "coordinate_y3",
        "coordinate_x4", "coordinate_y4",
        "vehicle_frame_x1", "vehicle_frame_y1",
        "vehicle_frame_x2", "vehicle_frame_y2",
        "snapshot"
    ]
    missing = [f for f in required_fields if payload.get(f) is None]
    if missing:
        raise HTTPException(
            status_code=400,
            detail=f"Missing fields: {', '.join(missing)}"
        )

    # ── 3) Split parking_area → letters+digits ──
    m = re.match(r"^([A-Za-z]+)(\d+)$", payload["parking_area"])
    if not m:
        raise HTTPException(
            status_code=400,
            detail="Invalid parking_area format (expected letters+digits, e.g. 'NAD95')"
        )
    location_code = m.group(1)   # e.g. "NAD"
    api_code      = m.group(2)   # e.g. "95"
    spot_number   = payload["index_number"]

    # ── 4) Lookup camera_id, pole_id, camera_ip ──
    try:
        db = SessionLocal()
        stmt = text(
            """
            SELECT
              c.id      AS camera_id,
              c.pole_id AS pole_id,
<<<<<<< HEAD
              c.p_ip    AS camera_ip,
              l.parkonic_api_token,
              l.camera_user,
              l.camera_pass
=======
              p.api_pole_id AS api_pole_id,
              c.p_ip    AS camera_ip
>>>>>>> 27d22dab
            FROM cameras AS c
            JOIN poles     AS p ON c.pole_id   = p.id
            JOIN zones     AS z ON p.zone_id    = z.id
            JOIN locations AS l ON p.location_id = l.id
            WHERE l.code    = :loc_code
              AND c.api_code = :api_code
            LIMIT 1
            """
        )
        row = db.execute(stmt, {"loc_code": location_code, "api_code": api_code}).fetchone()
        db.close()

        if row is None:
            raise HTTPException(status_code=400, detail="No camera found for that parking_area")

<<<<<<< HEAD
        camera_id, pole_id, camera_ip, park_token, cam_user, cam_pass = row
=======
        camera_id, pole_id, api_pole_id, camera_ip = row
>>>>>>> 27d22dab

    except OperationalError:
        # Retry once on lost connection
        logger.warning("Lost DB connection during camera lookup; retrying once", exc_info=True)
        try:
            db.rollback()
        except:
            pass
        try:
            db.close()
        except:
            pass

        db2 = SessionLocal()
        try:
            row2 = db2.execute(stmt, {"loc_code": location_code, "api_code": api_code}).fetchone()
            if row2 is None:
                raise HTTPException(status_code=400, detail="No camera found for that parking_area")
<<<<<<< HEAD
            camera_id, pole_id, camera_ip, park_token, cam_user, cam_pass = row2
=======
            camera_id, pole_id, api_pole_id, camera_ip = row2
>>>>>>> 27d22dab
        except SQLAlchemyError as final_err:
            db2.rollback()
            db2.close()
            logger.error("Final DB failure during camera lookup", exc_info=True)
            raise HTTPException(status_code=500, detail=f"Database lookup failed: {final_err}")
        finally:
            db2.close()

    except SQLAlchemyError as sa_err:
        logger.error("Database error while looking up camera", exc_info=True)
        raise HTTPException(status_code=500, detail=f"Database error: {sa_err}")

    # ── 5) If occupancy == 0 → attempt to “EXIT” ──
    if payload["occupancy"] == 0:
        # 5a) Decode snapshot and crop to the parking polygon (for feature‐matching)
        try:
            raw_bytes = base64.b64decode(payload["snapshot"])
            pil_img   = Image.open(io.BytesIO(raw_bytes))
        except Exception:
            pil_img = None
            logger.error("Failed to decode snapshot for EXIT check", exc_info=True)

        if pil_img:
            coords = [
                (payload["coordinate_x1"], payload["coordinate_y1"]),
                (payload["coordinate_x2"], payload["coordinate_y2"]),
                (payload["coordinate_x3"], payload["coordinate_y3"]),
                (payload["coordinate_x4"], payload["coordinate_y4"])
            ]
            xs, ys = zip(*coords)
            left, right = min(xs), max(xs)
            top, bottom = min(ys), max(ys)

            current_crop = pil_img.crop((left, top, right, bottom))
            temp_crop_path = os.path.join(SNAPSHOTS_DIR, f"temp_crop_exit_{ts}.jpg")
            current_crop.save(temp_crop_path)

            # Compare against last‐seen “main_crop” for this (camera, spot)
            last_image_path = os.path.join(SPOT_LAST_DIR, f"spot_{camera_id}_{spot_number}.jpg")
            if os.path.isfile(last_image_path):
                try:
                    same = is_same_image(
                        last_image_path,
                        temp_crop_path,
                        min_match_count=50,
                        inlier_ratio_thresh=0.5
                    )
                    if same:
                        # The car is still there: ignore this phantom “0”
                        os.remove(temp_crop_path)
                        logger.debug(
                            "EXIT report ignored (false‐clear). Camera=%d, Spot=%d",
                            camera_id, spot_number
                        )
                        return JSONResponse(status_code=200, content={"message": "False‐clear; skip EXIT"})
                except Exception:
                    logger.error("Error in feature-match during EXIT check", exc_info=True)

            try:
                os.remove(temp_crop_path)
            except:
                pass

        # 5b) Proceed to close any open ticket
        db2 = SessionLocal()
        try:
            open_ticket = db2.query(Ticket).filter_by(
                camera_id   = camera_id,
                spot_number = spot_number,
                exit_time   = None
            ).order_by(Ticket.entry_time.desc()).first()

            if open_ticket:
                open_ticket.exit_time = datetime.fromisoformat(payload["time"])
                _retry_commit(open_ticket, db2)
                logger.debug(
                    "Closed ticket id=%d at %s",
                    open_ticket.id, payload["time"]
                )

                if open_ticket.parkonic_trip_id is not None:
                    try:
                        from api_client import park_out_request

                        park_out_request(
                            token=park_token or "",
                            parkout_time=payload["time"],
                            spot_number=spot_number,
                            pole_id=api_pole_id,
                            trip_id=open_ticket.parkonic_trip_id,
                        )
                    except Exception:
                        logger.error("park_out_request failed", exc_info=True)

                return JSONResponse(status_code=200, content={"message": "Exit recorded"})
            else:
                logger.debug(
                    "No open ticket to close for camera=%d, spot=%d",
                    camera_id, spot_number
                )
                return JSONResponse(status_code=200, content={"message": "No open ticket to close"})

        except SQLAlchemyError as e:
            try:
                db2.rollback()
            except:
                pass
            logger.error("Database error on EXIT", exc_info=True)
            raise HTTPException(status_code=500, detail=f"Database error on exit: {e}")
        finally:
            db2.close()

    # ── 6) If occupancy == 1 → “ENTRY” ──
    else:
        db2 = SessionLocal()
        try:
            # 6a) Ensure no open ticket already exists
            existing_ticket = db2.query(Ticket).filter_by(
                camera_id   = camera_id,
                spot_number = spot_number,
                exit_time   = None
            ).order_by(Ticket.entry_time.desc()).first()

            if existing_ticket:
                logger.debug(
                    "Spot %d on camera %d already occupied (ticket id=%d)",
                    spot_number, camera_id, existing_ticket.id
                )
                return JSONResponse(status_code=200, content={"message": "Spot already occupied"})

            # 6b) Insert into reports table
            new_report = Report(
                camera_id  = camera_id,
                event       = payload["event"],
                report_type = payload["report_type"],
                timestamp   = datetime.fromisoformat(payload["time"]),
                payload     = payload
            )
            db2.add(new_report)
            _retry_commit(new_report, db2)

        except SQLAlchemyError as sa_err:
            try:
                db2.rollback()
            except:
                pass
            logger.error("Database error on report insert", exc_info=True)
            raise HTTPException(status_code=500, detail=f"Database error on report insert: {sa_err}")
        finally:
            db2.close()

        # 6c) Save the snapshot image locally (for OCR thread)
        park_folder = os.path.join(
            SNAPSHOTS_DIR,
            f"parking_cam{camera_id}_spot{spot_number}_{ts}"
        )
        os.makedirs(park_folder, exist_ok=True)

        try:
            img_data      = base64.b64decode(payload["snapshot"])
            snapshot_path = os.path.join(park_folder, f"snapshot_{ts}.jpg")
            with open(snapshot_path, "wb") as imgf:
                imgf.write(img_data)
        except Exception as e:
            logger.error("Failed to decode/save snapshot", exc_info=True)
            raise HTTPException(status_code=400, detail=f"Cannot decode snapshot: {e}")

        # 6d) Enqueue OCR/ticket logic in the background
        background_tasks.add_task(
            process_plate_and_issue_ticket,
            payload,
            park_folder,
            ts,
            camera_id,
            pole_id,
            api_pole_id,
            spot_number,
            camera_ip,
            cam_user or "admin",
            cam_pass or "",
            park_token or ""
        )

        return JSONResponse(status_code=200, content={"message": "Entry queued for processing"})


@app.post("/locations")
def create_location(loc: LocationCreate):
    db = SessionLocal()
    try:
        new_obj = Location(**loc.dict())
        db.add(new_obj)
        _retry_commit(new_obj, db)
        return {"id": new_obj.id}
    except SQLAlchemyError as e:
        db.rollback()
        raise HTTPException(status_code=500, detail=f"DB error: {e}")
    finally:
        db.close()


@app.post("/zones")
def create_zone(zone: ZoneCreate):
    db = SessionLocal()
    try:
        new_obj = Zone(**zone.dict())
        db.add(new_obj)
        _retry_commit(new_obj, db)
        return {"id": new_obj.id}
    except SQLAlchemyError as e:
        db.rollback()
        raise HTTPException(status_code=500, detail=f"DB error: {e}")
    finally:
        db.close()


@app.post("/poles")
def create_pole(pole: PoleCreate):
    db = SessionLocal()
    try:
        new_obj = Pole(**pole.dict())
        db.add(new_obj)
        _retry_commit(new_obj, db)
        return {"id": new_obj.id}
    except SQLAlchemyError as e:
        db.rollback()
        raise HTTPException(status_code=500, detail=f"DB error: {e}")
    finally:
        db.close()


@app.post("/cameras")
def create_camera(cam: CameraCreate):
    db = SessionLocal()
    try:
        new_obj = Camera(**cam.dict())
        db.add(new_obj)
        _retry_commit(new_obj, db)
        return {"id": new_obj.id}
    except SQLAlchemyError as e:
        db.rollback()
        raise HTTPException(status_code=500, detail=f"DB error: {e}")
    finally:
        db.close()


@app.get("/locations")
def list_locations():
    db = SessionLocal()
    try:
        objs = db.query(Location).order_by(desc(Location.created_at)).all()
        return [_as_dict(o) for o in objs]
    finally:
        db.close()


@app.get("/locations/{loc_id}")
def get_location(loc_id: int):
    db = SessionLocal()
    try:
        obj = db.query(Location).get(loc_id)
        if obj is None:
            raise HTTPException(status_code=404, detail="Not found")
        return _as_dict(obj)
    finally:
        db.close()


@app.put("/locations/{loc_id}")
def update_location(loc_id: int, loc: LocationUpdate):
    db = SessionLocal()
    try:
        obj = db.query(Location).get(loc_id)
        if obj is None:
            raise HTTPException(status_code=404, detail="Not found")
        for k, v in loc.dict(exclude_unset=True).items():
            setattr(obj, k, v)
        _retry_commit(obj, db)
        return _as_dict(obj)
    finally:
        db.close()


@app.delete("/locations/{loc_id}")
def delete_location(loc_id: int):
    db = SessionLocal()
    try:
        obj = db.query(Location).get(loc_id)
        if obj is None:
            raise HTTPException(status_code=404, detail="Not found")
        db.delete(obj)
        _retry_commit(obj, db)
        return {"status": "deleted"}
    finally:
        db.close()


@app.get("/zones")
def list_zones():
    db = SessionLocal()
    try:
        objs = db.query(Zone).order_by(desc(Zone.id)).all()
        return [_as_dict(z) for z in objs]
    finally:
        db.close()


@app.get("/zones/{zone_id}")
def get_zone(zone_id: int):
    db = SessionLocal()
    try:
        obj = db.query(Zone).get(zone_id)
        if obj is None:
            raise HTTPException(status_code=404, detail="Not found")
        return _as_dict(obj)
    finally:
        db.close()


@app.put("/zones/{zone_id}")
def update_zone(zone_id: int, zone: ZoneUpdate):
    db = SessionLocal()
    try:
        obj = db.query(Zone).get(zone_id)
        if obj is None:
            raise HTTPException(status_code=404, detail="Not found")
        for k, v in zone.dict(exclude_unset=True).items():
            setattr(obj, k, v)
        _retry_commit(obj, db)
        return _as_dict(obj)
    finally:
        db.close()


@app.delete("/zones/{zone_id}")
def delete_zone(zone_id: int):
    db = SessionLocal()
    try:
        obj = db.query(Zone).get(zone_id)
        if obj is None:
            raise HTTPException(status_code=404, detail="Not found")
        db.delete(obj)
        _retry_commit(obj, db)
        return {"status": "deleted"}
    finally:
        db.close()


@app.get("/poles")
def list_poles():
    db = SessionLocal()
    try:
        objs = db.query(Pole).order_by(desc(Pole.id)).all()
        return [_as_dict(p) for p in objs]
    finally:
        db.close()


@app.get("/poles/{pole_id}")
def get_pole(pole_id: int):
    db = SessionLocal()
    try:
        obj = db.query(Pole).get(pole_id)
        if obj is None:
            raise HTTPException(status_code=404, detail="Not found")
        return _as_dict(obj)
    finally:
        db.close()


@app.put("/poles/{pole_id}")
def update_pole(pole_id: int, pole: PoleUpdate):
    db = SessionLocal()
    try:
        obj = db.query(Pole).get(pole_id)
        if obj is None:
            raise HTTPException(status_code=404, detail="Not found")
        for k, v in pole.dict(exclude_unset=True).items():
            setattr(obj, k, v)
        _retry_commit(obj, db)
        return _as_dict(obj)
    finally:
        db.close()


@app.delete("/poles/{pole_id}")
def delete_pole(pole_id: int):
    db = SessionLocal()
    try:
        obj = db.query(Pole).get(pole_id)
        if obj is None:
            raise HTTPException(status_code=404, detail="Not found")
        db.delete(obj)
        _retry_commit(obj, db)
        return {"status": "deleted"}
    finally:
        db.close()


@app.get("/cameras")
def list_cameras():
    db = SessionLocal()
    try:
        objs = db.query(Camera).order_by(desc(Camera.id)).all()
        return [_as_dict(c) for c in objs]
    finally:
        db.close()


@app.get("/cameras/{cam_id}")
def get_camera(cam_id: int):
    db = SessionLocal()
    try:
        obj = db.query(Camera).get(cam_id)
        if obj is None:
            raise HTTPException(status_code=404, detail="Not found")
        return _as_dict(obj)
    finally:
        db.close()


@app.put("/cameras/{cam_id}")
def update_camera(cam_id: int, cam: CameraUpdate):
    db = SessionLocal()
    try:
        obj = db.query(Camera).get(cam_id)
        if obj is None:
            raise HTTPException(status_code=404, detail="Not found")
        for k, v in cam.dict(exclude_unset=True).items():
            setattr(obj, k, v)
        _retry_commit(obj, db)
        return _as_dict(obj)
    finally:
        db.close()


@app.delete("/cameras/{cam_id}")
def delete_camera(cam_id: int):
    db = SessionLocal()
    try:
        obj = db.query(Camera).get(cam_id)
        if obj is None:
            raise HTTPException(status_code=404, detail="Not found")
        db.delete(obj)
        _retry_commit(obj, db)
        return {"status": "deleted"}
    finally:
        db.close()


@app.get("/tickets")
def list_tickets(
    page: int = 1,
    page_size: int = 50,
    search: str | None = None,
    sort_by: str = "id",
    sort_order: str = "desc",
):
    """Return paginated list of tickets with optional search and sorting."""

    db = SessionLocal()
    try:
        query = db.query(Ticket)

        if search:
            pattern = f"%{search}%"
            query = query.filter(Ticket.plate_number.like(pattern))

        sort_col = getattr(Ticket, sort_by, Ticket.id)
        order_fn = desc if sort_order.lower() == "desc" else asc
        query = query.order_by(order_fn(sort_col))

        total = query.count()
        results = (
            query.offset((page - 1) * page_size)
            .limit(page_size)
            .all()
        )

        return {
            "total": total,
            "page": page,
            "page_size": page_size,
            "data": [_as_dict(t) for t in results],
        }
    finally:
        db.close()


@app.post("/tickets")
def create_ticket(ticket: TicketUpdate):
    db = SessionLocal()
    try:
        new_obj = Ticket(**ticket.dict(exclude_unset=True))
        db.add(new_obj)
        _retry_commit(new_obj, db)
        return {"id": new_obj.id}
    except SQLAlchemyError as e:
        db.rollback()
        raise HTTPException(status_code=500, detail=f"DB error: {e}")
    finally:
        db.close()


@app.get("/tickets/{ticket_id}")
def get_ticket(ticket_id: int):
    db = SessionLocal()
    try:
        obj = db.query(Ticket).get(ticket_id)
        if obj is None:
            raise HTTPException(status_code=404, detail="Not found")
        return _as_dict(obj)
    finally:
        db.close()


@app.put("/tickets/{ticket_id}")
def update_ticket(ticket_id: int, ticket: TicketUpdate):
    db = SessionLocal()
    try:
        obj = db.query(Ticket).get(ticket_id)
        if obj is None:
            raise HTTPException(status_code=404, detail="Not found")
        for k, v in ticket.dict(exclude_unset=True).items():
            setattr(obj, k, v)
        _retry_commit(obj, db)
        return _as_dict(obj)
    finally:
        db.close()


@app.delete("/tickets/{ticket_id}")
def delete_ticket(ticket_id: int):
    db = SessionLocal()
    try:
        obj = db.query(Ticket).get(ticket_id)
        if obj is None:
            raise HTTPException(status_code=404, detail="Not found")
        db.delete(obj)
        _retry_commit(obj, db)
        return {"status": "deleted"}
    finally:
        db.close()


@app.get("/reports")
def list_reports():
    db = SessionLocal()
    try:
        objs = db.query(Report).order_by(desc(Report.created_at)).all()
        return [_as_dict(r) for r in objs]
    finally:
        db.close()


@app.post("/reports")
def create_report(report: ReportUpdate):
    db = SessionLocal()
    try:
        new_obj = Report(**report.dict(exclude_unset=True))
        db.add(new_obj)
        _retry_commit(new_obj, db)
        return {"id": new_obj.id}
    except SQLAlchemyError as e:
        db.rollback()
        raise HTTPException(status_code=500, detail=f"DB error: {e}")
    finally:
        db.close()


@app.get("/reports/{report_id}")
def get_report(report_id: int):
    db = SessionLocal()
    try:
        obj = db.query(Report).get(report_id)
        if obj is None:
            raise HTTPException(status_code=404, detail="Not found")
        return _as_dict(obj)
    finally:
        db.close()


@app.put("/reports/{report_id}")
def update_report(report_id: int, report: ReportUpdate):
    db = SessionLocal()
    try:
        obj = db.query(Report).get(report_id)
        if obj is None:
            raise HTTPException(status_code=404, detail="Not found")
        for k, v in report.dict(exclude_unset=True).items():
            setattr(obj, k, v)
        _retry_commit(obj, db)
        return _as_dict(obj)
    finally:
        db.close()


@app.delete("/reports/{report_id}")
def delete_report(report_id: int):
    db = SessionLocal()
    try:
        obj = db.query(Report).get(report_id)
        if obj is None:
            raise HTTPException(status_code=404, detail="Not found")
        db.delete(obj)
        _retry_commit(obj, db)
        return {"status": "deleted"}
    finally:
        db.close()


@app.get("/manual-reviews")
def list_manual_reviews(
    status: str = "PENDING",
    page: int = 1,
    page_size: int = 50,
):
    """Return paginated manual reviews filtered by status."""

    db = SessionLocal()
    try:
        query = db.query(ManualReview).filter_by(review_status=status)
        query = query.order_by(desc(ManualReview.created_at))

        total = query.count()
        reviews = (
            query.offset((page - 1) * page_size)
            .limit(page_size)
            .all()
        )

        data = [
            {
                "id": r.id,
                "camera_id": r.camera_id,
                "spot_number": r.spot_number,
                "event_time": r.event_time.isoformat(),
                "image_path": r.image_path,
                "clip_path": r.clip_path,
                "plate_status": r.plate_status,
            }
            for r in reviews
        ]

        return {
            "total": total,
            "page": page,
            "page_size": page_size,
            "data": data,
        }
    finally:
        db.close()


@app.get("/manual-reviews/{review_id}")
def get_manual_review(review_id: int):
    """Return a single manual review by id."""
    db = SessionLocal()
    try:
        obj = db.query(ManualReview).get(review_id)
        if obj is None:
            raise HTTPException(status_code=404, detail="Not found")
        return _as_dict(obj)
    finally:
        db.close()


@app.get("/manual-reviews/{review_id}/image")
def get_review_image(review_id: int):
    db = SessionLocal()
    try:
        review = db.query(ManualReview).get(review_id)
        if review is None or not os.path.isfile(review.image_path):
            raise HTTPException(status_code=404, detail="Image not found")
        return FileResponse(review.image_path)
    finally:
        db.close()


@app.get("/manual-reviews/{review_id}/video")
def get_review_video(review_id: int):
    db = SessionLocal()
    try:
        review = db.query(ManualReview).get(review_id)
        if review is None or not review.clip_path or not os.path.isfile(review.clip_path):
            raise HTTPException(status_code=404, detail="Clip not found")
        return FileResponse(review.clip_path)
    finally:
        db.close()


@app.post("/manual-reviews/{review_id}/correct")
def correct_manual_review(review_id: int, correction: ManualCorrection):
    db = SessionLocal()
    try:
        review = db.query(ManualReview).get(review_id)
        if review is None:
            raise HTTPException(status_code=404, detail="Review not found")
        if review.ticket_id is None:
            raise HTTPException(status_code=400, detail="No associated ticket")

        ticket = db.query(Ticket).get(review.ticket_id)
        if ticket is None:
            raise HTTPException(status_code=404, detail="Ticket not found")

        ticket.plate_number = correction.plate_number
        ticket.plate_code   = correction.plate_code
        ticket.plate_city   = correction.plate_city
        ticket.confidence   = correction.confidence
        _retry_commit(ticket, db)

        review.review_status = "RESOLVED"
        review.plate_status  = "READ"
        _retry_commit(review, db)

        try:
            from api_client import park_in_request
<<<<<<< HEAD
            park_token = None
            try:
                park_token = ticket.camera.pole.location.parkonic_api_token
            except Exception:
                park_token = None
=======
            from config import PARKONIC_API_TOKEN, API_POLE_ID as CFG_POLE_ID
>>>>>>> 27d22dab
            with open(review.image_path, "rb") as f:
                b64_img = base64.b64encode(f.read()).decode("utf-8")

            pole_api_id = db.query(Pole.api_pole_id)\
                .join(Camera, Camera.pole_id == Pole.id)\
                .filter(Camera.id == review.camera_id)\
                .scalar()
            if pole_api_id is None:
                pole_api_id = CFG_POLE_ID

            park_in_request(
                token=park_token or "",
                parkin_time=str(ticket.entry_time),
                plate_code=correction.plate_code,
                plate_number=correction.plate_number,
                emirates=correction.plate_city,
                conf=str(correction.confidence),
                spot_number=ticket.spot_number,
                pole_id=pole_api_id,
                images=[b64_img]
            )
        except Exception:
            logger.error("park_in_request failed", exc_info=True)

        return {"status": "updated"}
    finally:
        db.close()


@app.post("/manual-reviews/{review_id}/dismiss")
def dismiss_manual_review(review_id: int):
    db = SessionLocal()
    try:
        review = db.query(ManualReview).get(review_id)
        if review is None:
            raise HTTPException(status_code=404, detail="Review not found")

        if review.ticket_id:
            ticket = db.query(Ticket).get(review.ticket_id)
            if ticket and ticket.exit_time is None:
                ticket.exit_time = ticket.entry_time
                _retry_commit(ticket, db)

        review.review_status = "RESOLVED"
        _retry_commit(review, db)
        return {"status": "dismissed"}
    finally:
        db.close()


@app.get("/manual-reviews/{review_id}/snapshots")
def list_review_snapshots(review_id: int):
    db = SessionLocal()
    try:
        review = db.query(ManualReview).get(review_id)
        if review is None:
            raise HTTPException(status_code=404, detail="Review not found")
        folder = os.path.join(SNAPSHOTS_DIR, review.snapshot_folder)
        if not os.path.isdir(folder):
            raise HTTPException(status_code=404, detail="Snapshot folder not found")
        files = [f for f in os.listdir(folder) if os.path.isfile(os.path.join(folder, f))]
        files.sort(key=lambda x: os.path.getmtime(os.path.join(folder, x)), reverse=True)
        return {"files": files}
    finally:
        db.close()


@app.get("/manual-reviews/{review_id}/snapshots/{filename}")
def get_review_snapshot(review_id: int, filename: str):
    db = SessionLocal()
    try:
        review = db.query(ManualReview).get(review_id)
        if review is None:
            raise HTTPException(status_code=404, detail="Review not found")
        folder = os.path.join(SNAPSHOTS_DIR, review.snapshot_folder)
        path = os.path.join(folder, filename)
        if not os.path.isfile(path):
            raise HTTPException(status_code=404, detail="File not found")
        return FileResponse(path)
    finally:
        db.close()<|MERGE_RESOLUTION|>--- conflicted
+++ resolved
@@ -28,11 +28,9 @@
 from ocr_processor import process_plate_and_issue_ticket
 from logger import logger
 from utils import is_same_image
-<<<<<<< HEAD
+
 from config import API_POLE_ID, API_LOCATION_ID
-=======
-from config import CAMERA_USER, CAMERA_PASS, API_LOCATION_ID
->>>>>>> 27d22dab
+
 from pydantic import BaseModel
 
 app = FastAPI()
@@ -288,15 +286,12 @@
             SELECT
               c.id      AS camera_id,
               c.pole_id AS pole_id,
-<<<<<<< HEAD
+
               c.p_ip    AS camera_ip,
               l.parkonic_api_token,
               l.camera_user,
               l.camera_pass
-=======
-              p.api_pole_id AS api_pole_id,
-              c.p_ip    AS camera_ip
->>>>>>> 27d22dab
+
             FROM cameras AS c
             JOIN poles     AS p ON c.pole_id   = p.id
             JOIN zones     AS z ON p.zone_id    = z.id
@@ -312,11 +307,9 @@
         if row is None:
             raise HTTPException(status_code=400, detail="No camera found for that parking_area")
 
-<<<<<<< HEAD
+
         camera_id, pole_id, camera_ip, park_token, cam_user, cam_pass = row
-=======
-        camera_id, pole_id, api_pole_id, camera_ip = row
->>>>>>> 27d22dab
+
 
     except OperationalError:
         # Retry once on lost connection
@@ -335,11 +328,9 @@
             row2 = db2.execute(stmt, {"loc_code": location_code, "api_code": api_code}).fetchone()
             if row2 is None:
                 raise HTTPException(status_code=400, detail="No camera found for that parking_area")
-<<<<<<< HEAD
+
             camera_id, pole_id, camera_ip, park_token, cam_user, cam_pass = row2
-=======
-            camera_id, pole_id, api_pole_id, camera_ip = row2
->>>>>>> 27d22dab
+
         except SQLAlchemyError as final_err:
             db2.rollback()
             db2.close()
@@ -1057,15 +1048,13 @@
 
         try:
             from api_client import park_in_request
-<<<<<<< HEAD
+
             park_token = None
             try:
                 park_token = ticket.camera.pole.location.parkonic_api_token
             except Exception:
                 park_token = None
-=======
-            from config import PARKONIC_API_TOKEN, API_POLE_ID as CFG_POLE_ID
->>>>>>> 27d22dab
+
             with open(review.image_path, "rb") as f:
                 b64_img = base64.b64encode(f.read()).decode("utf-8")
 
