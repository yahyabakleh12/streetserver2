# main.py

import os
import io
import re
import json
import base64
from datetime import datetime

from fastapi import FastAPI, HTTPException, Request, BackgroundTasks
from fastapi.responses import JSONResponse, FileResponse
from fastapi.middleware.cors import CORSMiddleware
from starlette.requests import ClientDisconnect
from sqlalchemy import text, asc, desc
from sqlalchemy.exc import SQLAlchemyError, OperationalError

from PIL import Image
from db import SessionLocal
from models import (
    Report,
    Ticket,
    Camera,
    Pole,
    Location,
    ManualReview,
    Zone
)
from ocr_processor import process_plate_and_issue_ticket
from logger import logger
from utils import is_same_image
<<<<<<< HEAD
from config import API_POLE_ID, API_LOCATION_ID
=======

from config import API_POLE_ID, API_LOCATION_ID

>>>>>>> 93a3cb52
from pydantic import BaseModel

app = FastAPI()

# 1. List the origins your frontend will be served from.
#    You can use ["*"] to allow all, but in production it's safer to list exact URLs.
origins = [
    "http://localhost:5173",
    
]

# 2. Add the CORS middleware *before* you include any routers.
app.add_middleware(
    CORSMiddleware,
    allow_origins=origins,          # ⚙️ Allowed origins
    allow_credentials=True,         # ⚙️ Allow cookies, Authorization headers
    allow_methods=["*"],            # ⚙️ Allowed HTTP methods (GET, POST, ...)
    allow_headers=["*"],            # ⚙️ Allowed HTTP headers (Content-Type, Authorization, ...)
    expose_headers=["*"],           # (optional) headers you want JS to read
    max_age=3600,                   # (optional) how long the results of a preflight request can be cached
)

# Directories for saving raw requests and snapshots
SNAPSHOTS_DIR   = "snapshots"
RAW_REQUEST_DIR = os.path.join(SNAPSHOTS_DIR, "raw_request")
SPOT_LAST_DIR   = "spot_last"      # where we keep the "last main_crop" per (camera, spot)

os.makedirs(RAW_REQUEST_DIR, exist_ok=True)
os.makedirs(SNAPSHOTS_DIR,   exist_ok=True)
os.makedirs(SPOT_LAST_DIR,   exist_ok=True)


def _retry_commit(obj, session):
    """
    Try to session.commit() on obj; if commit fails due to lost connection,
    rollback/close and retry once with a fresh session.
    """
    try:
        session.commit()
    except OperationalError:
        logger.warning("Lost DB connection during commit; retrying once", exc_info=True)
        try:
            session.rollback()
        except:
            pass
        try:
            session.close()
        except:
            pass

        new_sess = SessionLocal()
        try:
            new_sess.add(obj)
            new_sess.commit()
        finally:
            new_sess.close()


def _as_dict(model_obj):
    """Return a dict of column values for a SQLAlchemy model instance.

    Handles ``bytes``/``bytearray`` fields by converting them to a hex string so
    that FastAPI's ``jsonable_encoder`` won't attempt to decode them as UTF-8,
    which would raise ``UnicodeDecodeError``.
    """

    result = {}
    for c in model_obj.__table__.columns:
        value = getattr(model_obj, c.name)
        if isinstance(value, (bytes, bytearray, memoryview)):
            try:
                value = value.decode("utf-8")
            except Exception:
                value = value.hex()
        result[c.name] = value
    return result


class LocationCreate(BaseModel):
    name: str
    code: str
    portal_name: str
    portal_password: str
    ip_schema: str
    parkonic_api_token: str | None = None
    camera_user: str | None = None
    camera_pass: str | None = None


class PoleCreate(BaseModel):
    zone_id: int
    code: str
    location_id: int
    number_of_cameras: int | None = 0
    server: str | None = None
    router: str | None = None
    router_ip: str | None = None
    router_vpn_ip: str | None = None


class CameraCreate(BaseModel):
    pole_id: int
    api_code: str
    p_ip: str
    number_of_parking: int | None = 0
    vpn_ip: str | None = None


class ManualCorrection(BaseModel):
    plate_number: str
    plate_code: str
    plate_city: str
    confidence: int


class ZoneCreate(BaseModel):
    code: str
    location_id: int
    parameters: dict | None = None


class LocationUpdate(BaseModel):
    name: str | None = None
    code: str | None = None
    portal_name: str | None = None
    portal_password: str | None = None
    ip_schema: str | None = None
    parkonic_api_token: str | None = None
    camera_user: str | None = None
    camera_pass: str | None = None
    parameters: dict | None = None


class PoleUpdate(BaseModel):
    zone_id: int | None = None
    code: str | None = None
    location_id: int | None = None
    number_of_cameras: int | None = None
    server: str | None = None
    router: str | None = None
    router_ip: str | None = None
    router_vpn_ip: str | None = None
    location_coordinates: str | None = None


class CameraUpdate(BaseModel):
    pole_id: int | None = None
    api_code: str | None = None
    p_ip: str | None = None
    number_of_parking: int | None = None
    vpn_ip: str | None = None


class ZoneUpdate(BaseModel):
    code: str | None = None
    location_id: int | None = None
    parameters: dict | None = None


class TicketUpdate(BaseModel):
    camera_id: int | None = None
    spot_number: int | None = None
    plate_number: str | None = None
    plate_code: str | None = None
    plate_city: str | None = None
    confidence: int | None = None
    entry_time: datetime | None = None
    exit_time: datetime | None = None
    parkonic_trip_id: int | None = None


class ReportUpdate(BaseModel):
    camera_id: int | None = None
    event: str | None = None
    report_type: str | None = None
    timestamp: datetime | None = None
    payload: dict | None = None


class ManualReviewUpdate(BaseModel):
    review_status: str | None = None


@app.post("/post")
async def receive_parking_data(request: Request, background_tasks: BackgroundTasks):
    """
    1) Save raw JSON to disk (catching ClientDisconnect).
    2) Validate required fields.
    3) Split parking_area into (location_code, api_code).
    4) Lookup camera_id, pole_id, camera_ip in DB (short‐lived session, with retry).
    5) If occupancy == 0 → EXIT: feature‐match vs. last‐saved crop → only close if truly gone.
    6) If occupancy == 1 → ENTRY: check for existing open ticket; then insert report; save snapshot; queue OCR.
    """

    # ── 1) Read raw body & save to file ──
    try:
        raw_body = await request.body()
    except ClientDisconnect:
        logger.error("Client disconnected before sending body", exc_info=True)
        raise HTTPException(status_code=400, detail="Client disconnected before sending body")

    ts     = datetime.now().strftime("%Y%m%d%H%M%S")
    raw_fn = os.path.join(RAW_REQUEST_DIR, f"raw_request_{ts}.json")
    try:
        with open(raw_fn, "wb") as f:
            f.write(raw_body)
    except Exception:
        logger.error("Failed to write raw request to disk", exc_info=True)

    # ── 2) Parse JSON payload ──
    try:
        payload = await request.json()
    except Exception as e:
        logger.error("Failed to parse JSON payload", exc_info=True)
        raise HTTPException(status_code=400, detail=f"Invalid JSON: {e}")

    # ── 2a) Ensure required fields are present ──
    required_fields = [
        "event", "device", "time", "report_type",
        "resolution_w", "resolution_y", "parking_area",
        "index_number", "occupancy", "duration",
        "coordinate_x1", "coordinate_y1",
        "coordinate_x2", "coordinate_y2",
        "coordinate_x3", "coordinate_y3",
        "coordinate_x4", "coordinate_y4",
        "vehicle_frame_x1", "vehicle_frame_y1",
        "vehicle_frame_x2", "vehicle_frame_y2",
        "snapshot"
    ]
    missing = [f for f in required_fields if payload.get(f) is None]
    if missing:
        raise HTTPException(
            status_code=400,
            detail=f"Missing fields: {', '.join(missing)}"
        )

    # ── 3) Split parking_area → letters+digits ──
    m = re.match(r"^([A-Za-z]+)(\d+)$", payload["parking_area"])
    if not m:
        raise HTTPException(
            status_code=400,
            detail="Invalid parking_area format (expected letters+digits, e.g. 'NAD95')"
        )
    location_code = m.group(1)   # e.g. "NAD"
    api_code      = m.group(2)   # e.g. "95"
    spot_number   = payload["index_number"]

    # ── 4) Lookup camera_id, pole_id, camera_ip ──
    try:
        db = SessionLocal()
        stmt = text(
            """
            SELECT
              c.id      AS camera_id,
              c.pole_id AS pole_id,
<<<<<<< HEAD
              c.p_ip    AS camera_ip,
              p.api_pole_id       AS api_pole_id,
              l.parkonic_api_token AS parkonic_api_token,
              l.camera_user        AS camera_user,
              l.camera_pass        AS camera_pass
=======

              c.p_ip    AS camera_ip,
              l.parkonic_api_token,
              l.camera_user,
              l.camera_pass

>>>>>>> 93a3cb52
            FROM cameras AS c
            JOIN poles     AS p ON c.pole_id   = p.id
            JOIN zones     AS z ON p.zone_id    = z.id
            JOIN locations AS l ON p.location_id = l.id
            WHERE l.code    = :loc_code
              AND c.api_code = :api_code
            LIMIT 1
            """
        )
        row = db.execute(stmt, {"loc_code": location_code, "api_code": api_code}).fetchone()
        db.close()

        if row is None:
            raise HTTPException(status_code=400, detail="No camera found for that parking_area")

<<<<<<< HEAD
        camera_id, pole_id, camera_ip, api_pole_id, parkonic_api_token, cam_user, cam_pass = row
=======

        camera_id, pole_id, camera_ip, park_token, cam_user, cam_pass = row

>>>>>>> 93a3cb52

    except OperationalError:
        # Retry once on lost connection
        logger.warning("Lost DB connection during camera lookup; retrying once", exc_info=True)
        try:
            db.rollback()
        except:
            pass
        try:
            db.close()
        except:
            pass

        db2 = SessionLocal()
        try:
            row2 = db2.execute(stmt, {"loc_code": location_code, "api_code": api_code}).fetchone()
            if row2 is None:
                raise HTTPException(status_code=400, detail="No camera found for that parking_area")
<<<<<<< HEAD
            camera_id, pole_id, camera_ip, api_pole_id, parkonic_api_token, cam_user, cam_pass = row2
=======

            camera_id, pole_id, camera_ip, park_token, cam_user, cam_pass = row2

>>>>>>> 93a3cb52
        except SQLAlchemyError as final_err:
            db2.rollback()
            db2.close()
            logger.error("Final DB failure during camera lookup", exc_info=True)
            raise HTTPException(status_code=500, detail=f"Database lookup failed: {final_err}")
        finally:
            db2.close()

    except SQLAlchemyError as sa_err:
        logger.error("Database error while looking up camera", exc_info=True)
        raise HTTPException(status_code=500, detail=f"Database error: {sa_err}")

    # ── 5) If occupancy == 0 → attempt to “EXIT” ──
    if payload["occupancy"] == 0:
        # 5a) Decode snapshot and crop to the parking polygon (for feature‐matching)
        try:
            raw_bytes = base64.b64decode(payload["snapshot"])
            pil_img   = Image.open(io.BytesIO(raw_bytes))
        except Exception:
            pil_img = None
            logger.error("Failed to decode snapshot for EXIT check", exc_info=True)

        if pil_img:
            coords = [
                (payload["coordinate_x1"], payload["coordinate_y1"]),
                (payload["coordinate_x2"], payload["coordinate_y2"]),
                (payload["coordinate_x3"], payload["coordinate_y3"]),
                (payload["coordinate_x4"], payload["coordinate_y4"])
            ]
            xs, ys = zip(*coords)
            left, right = min(xs), max(xs)
            top, bottom = min(ys), max(ys)

            current_crop = pil_img.crop((left, top, right, bottom))
            temp_crop_path = os.path.join(SNAPSHOTS_DIR, f"temp_crop_exit_{ts}.jpg")
            current_crop.save(temp_crop_path)

            # Compare against last‐seen “main_crop” for this (camera, spot)
            last_image_path = os.path.join(SPOT_LAST_DIR, f"spot_{camera_id}_{spot_number}.jpg")
            if os.path.isfile(last_image_path):
                try:
                    same = is_same_image(
                        last_image_path,
                        temp_crop_path,
                        min_match_count=50,
                        inlier_ratio_thresh=0.5
                    )
                    if same:
                        # The car is still there: ignore this phantom “0”
                        os.remove(temp_crop_path)
                        logger.debug(
                            "EXIT report ignored (false‐clear). Camera=%d, Spot=%d",
                            camera_id, spot_number
                        )
                        return JSONResponse(status_code=200, content={"message": "False‐clear; skip EXIT"})
                except Exception:
                    logger.error("Error in feature-match during EXIT check", exc_info=True)

            try:
                os.remove(temp_crop_path)
            except:
                pass

        # 5b) Proceed to close any open ticket
        db2 = SessionLocal()
        try:
            open_ticket = db2.query(Ticket).filter_by(
                camera_id   = camera_id,
                spot_number = spot_number,
                exit_time   = None
            ).order_by(Ticket.entry_time.desc()).first()

            if open_ticket:
                open_ticket.exit_time = datetime.fromisoformat(payload["time"])
                _retry_commit(open_ticket, db2)
                logger.debug(
                    "Closed ticket id=%d at %s",
                    open_ticket.id, payload["time"]
                )

                if open_ticket.parkonic_trip_id is not None:
                    try:
                        from api_client import park_out_request

                        park_out_request(
                            token=park_token or "",
                            parkout_time=payload["time"],
                            spot_number=spot_number,
                            pole_id=api_pole_id,
                            trip_id=open_ticket.parkonic_trip_id,
                        )
                    except Exception:
                        logger.error("park_out_request failed", exc_info=True)

                return JSONResponse(status_code=200, content={"message": "Exit recorded"})
            else:
                logger.debug(
                    "No open ticket to close for camera=%d, spot=%d",
                    camera_id, spot_number
                )
                return JSONResponse(status_code=200, content={"message": "No open ticket to close"})

        except SQLAlchemyError as e:
            try:
                db2.rollback()
            except:
                pass
            logger.error("Database error on EXIT", exc_info=True)
            raise HTTPException(status_code=500, detail=f"Database error on exit: {e}")
        finally:
            db2.close()

    # ── 6) If occupancy == 1 → “ENTRY” ──
    else:
        db2 = SessionLocal()
        try:
            # 6a) Ensure no open ticket already exists
            existing_ticket = db2.query(Ticket).filter_by(
                camera_id   = camera_id,
                spot_number = spot_number,
                exit_time   = None
            ).order_by(Ticket.entry_time.desc()).first()

            if existing_ticket:
                logger.debug(
                    "Spot %d on camera %d already occupied (ticket id=%d)",
                    spot_number, camera_id, existing_ticket.id
                )
                return JSONResponse(status_code=200, content={"message": "Spot already occupied"})

            # 6b) Insert into reports table
            new_report = Report(
                camera_id  = camera_id,
                event       = payload["event"],
                report_type = payload["report_type"],
                timestamp   = datetime.fromisoformat(payload["time"]),
                payload     = payload
            )
            db2.add(new_report)
            _retry_commit(new_report, db2)

        except SQLAlchemyError as sa_err:
            try:
                db2.rollback()
            except:
                pass
            logger.error("Database error on report insert", exc_info=True)
            raise HTTPException(status_code=500, detail=f"Database error on report insert: {sa_err}")
        finally:
            db2.close()

        # 6c) Save the snapshot image locally (for OCR thread)
        park_folder = os.path.join(
            SNAPSHOTS_DIR,
            f"parking_cam{camera_id}_spot{spot_number}_{ts}"
        )
        os.makedirs(park_folder, exist_ok=True)

        try:
            img_data      = base64.b64decode(payload["snapshot"])
            snapshot_path = os.path.join(park_folder, f"snapshot_{ts}.jpg")
            with open(snapshot_path, "wb") as imgf:
                imgf.write(img_data)
        except Exception as e:
            logger.error("Failed to decode/save snapshot", exc_info=True)
            raise HTTPException(status_code=400, detail=f"Cannot decode snapshot: {e}")

        # 6d) Enqueue OCR/ticket logic in the background
        background_tasks.add_task(
            process_plate_and_issue_ticket,
            payload,
            park_folder,
            ts,
            camera_id,
            pole_id,
            api_pole_id,
            spot_number,
            camera_ip,
<<<<<<< HEAD
            cam_user,
            cam_pass,
            parkonic_api_token,
            api_pole_id,
=======
            cam_user or "admin",
            cam_pass or "",
            park_token or ""
>>>>>>> 93a3cb52
        )

        return JSONResponse(status_code=200, content={"message": "Entry queued for processing"})


@app.post("/locations")
def create_location(loc: LocationCreate):
    db = SessionLocal()
    try:
        new_obj = Location(**loc.dict())
        db.add(new_obj)
        _retry_commit(new_obj, db)
        return {"id": new_obj.id}
    except SQLAlchemyError as e:
        db.rollback()
        raise HTTPException(status_code=500, detail=f"DB error: {e}")
    finally:
        db.close()


@app.post("/zones")
def create_zone(zone: ZoneCreate):
    db = SessionLocal()
    try:
        new_obj = Zone(**zone.dict())
        db.add(new_obj)
        _retry_commit(new_obj, db)
        return {"id": new_obj.id}
    except SQLAlchemyError as e:
        db.rollback()
        raise HTTPException(status_code=500, detail=f"DB error: {e}")
    finally:
        db.close()


@app.post("/poles")
def create_pole(pole: PoleCreate):
    db = SessionLocal()
    try:
        new_obj = Pole(**pole.dict())
        db.add(new_obj)
        _retry_commit(new_obj, db)
        return {"id": new_obj.id}
    except SQLAlchemyError as e:
        db.rollback()
        raise HTTPException(status_code=500, detail=f"DB error: {e}")
    finally:
        db.close()


@app.post("/cameras")
def create_camera(cam: CameraCreate):
    db = SessionLocal()
    try:
        new_obj = Camera(**cam.dict())
        db.add(new_obj)
        _retry_commit(new_obj, db)
        return {"id": new_obj.id}
    except SQLAlchemyError as e:
        db.rollback()
        raise HTTPException(status_code=500, detail=f"DB error: {e}")
    finally:
        db.close()


@app.get("/locations")
def list_locations():
    db = SessionLocal()
    try:
        objs = db.query(Location).order_by(desc(Location.created_at)).all()
        return [_as_dict(o) for o in objs]
    finally:
        db.close()


@app.get("/locations/{loc_id}")
def get_location(loc_id: int):
    db = SessionLocal()
    try:
        obj = db.query(Location).get(loc_id)
        if obj is None:
            raise HTTPException(status_code=404, detail="Not found")
        return _as_dict(obj)
    finally:
        db.close()


@app.put("/locations/{loc_id}")
def update_location(loc_id: int, loc: LocationUpdate):
    db = SessionLocal()
    try:
        obj = db.query(Location).get(loc_id)
        if obj is None:
            raise HTTPException(status_code=404, detail="Not found")
        for k, v in loc.dict(exclude_unset=True).items():
            setattr(obj, k, v)
        _retry_commit(obj, db)
        return _as_dict(obj)
    finally:
        db.close()


@app.delete("/locations/{loc_id}")
def delete_location(loc_id: int):
    db = SessionLocal()
    try:
        obj = db.query(Location).get(loc_id)
        if obj is None:
            raise HTTPException(status_code=404, detail="Not found")
        db.delete(obj)
        _retry_commit(obj, db)
        return {"status": "deleted"}
    finally:
        db.close()


@app.get("/zones")
def list_zones():
    db = SessionLocal()
    try:
        objs = db.query(Zone).order_by(desc(Zone.id)).all()
        return [_as_dict(z) for z in objs]
    finally:
        db.close()


@app.get("/zones/{zone_id}")
def get_zone(zone_id: int):
    db = SessionLocal()
    try:
        obj = db.query(Zone).get(zone_id)
        if obj is None:
            raise HTTPException(status_code=404, detail="Not found")
        return _as_dict(obj)
    finally:
        db.close()


@app.put("/zones/{zone_id}")
def update_zone(zone_id: int, zone: ZoneUpdate):
    db = SessionLocal()
    try:
        obj = db.query(Zone).get(zone_id)
        if obj is None:
            raise HTTPException(status_code=404, detail="Not found")
        for k, v in zone.dict(exclude_unset=True).items():
            setattr(obj, k, v)
        _retry_commit(obj, db)
        return _as_dict(obj)
    finally:
        db.close()


@app.delete("/zones/{zone_id}")
def delete_zone(zone_id: int):
    db = SessionLocal()
    try:
        obj = db.query(Zone).get(zone_id)
        if obj is None:
            raise HTTPException(status_code=404, detail="Not found")
        db.delete(obj)
        _retry_commit(obj, db)
        return {"status": "deleted"}
    finally:
        db.close()


@app.get("/poles")
def list_poles():
    db = SessionLocal()
    try:
        objs = db.query(Pole).order_by(desc(Pole.id)).all()
        return [_as_dict(p) for p in objs]
    finally:
        db.close()


@app.get("/poles/{pole_id}")
def get_pole(pole_id: int):
    db = SessionLocal()
    try:
        obj = db.query(Pole).get(pole_id)
        if obj is None:
            raise HTTPException(status_code=404, detail="Not found")
        return _as_dict(obj)
    finally:
        db.close()


@app.put("/poles/{pole_id}")
def update_pole(pole_id: int, pole: PoleUpdate):
    db = SessionLocal()
    try:
        obj = db.query(Pole).get(pole_id)
        if obj is None:
            raise HTTPException(status_code=404, detail="Not found")
        for k, v in pole.dict(exclude_unset=True).items():
            setattr(obj, k, v)
        _retry_commit(obj, db)
        return _as_dict(obj)
    finally:
        db.close()


@app.delete("/poles/{pole_id}")
def delete_pole(pole_id: int):
    db = SessionLocal()
    try:
        obj = db.query(Pole).get(pole_id)
        if obj is None:
            raise HTTPException(status_code=404, detail="Not found")
        db.delete(obj)
        _retry_commit(obj, db)
        return {"status": "deleted"}
    finally:
        db.close()


@app.get("/cameras")
def list_cameras():
    db = SessionLocal()
    try:
        objs = db.query(Camera).order_by(desc(Camera.id)).all()
        return [_as_dict(c) for c in objs]
    finally:
        db.close()


@app.get("/cameras/{cam_id}")
def get_camera(cam_id: int):
    db = SessionLocal()
    try:
        obj = db.query(Camera).get(cam_id)
        if obj is None:
            raise HTTPException(status_code=404, detail="Not found")
        return _as_dict(obj)
    finally:
        db.close()


@app.put("/cameras/{cam_id}")
def update_camera(cam_id: int, cam: CameraUpdate):
    db = SessionLocal()
    try:
        obj = db.query(Camera).get(cam_id)
        if obj is None:
            raise HTTPException(status_code=404, detail="Not found")
        for k, v in cam.dict(exclude_unset=True).items():
            setattr(obj, k, v)
        _retry_commit(obj, db)
        return _as_dict(obj)
    finally:
        db.close()


@app.delete("/cameras/{cam_id}")
def delete_camera(cam_id: int):
    db = SessionLocal()
    try:
        obj = db.query(Camera).get(cam_id)
        if obj is None:
            raise HTTPException(status_code=404, detail="Not found")
        db.delete(obj)
        _retry_commit(obj, db)
        return {"status": "deleted"}
    finally:
        db.close()


@app.get("/tickets")
def list_tickets(
    page: int = 1,
    page_size: int = 50,
    search: str | None = None,
    sort_by: str = "id",
    sort_order: str = "desc",
):
    """Return paginated list of tickets with optional search and sorting."""

    db = SessionLocal()
    try:
        query = db.query(Ticket)

        if search:
            pattern = f"%{search}%"
            query = query.filter(Ticket.plate_number.like(pattern))

        sort_col = getattr(Ticket, sort_by, Ticket.id)
        order_fn = desc if sort_order.lower() == "desc" else asc
        query = query.order_by(order_fn(sort_col))

        total = query.count()
        results = (
            query.offset((page - 1) * page_size)
            .limit(page_size)
            .all()
        )

        return {
            "total": total,
            "page": page,
            "page_size": page_size,
            "data": [_as_dict(t) for t in results],
        }
    finally:
        db.close()


@app.post("/tickets")
def create_ticket(ticket: TicketUpdate):
    db = SessionLocal()
    try:
        new_obj = Ticket(**ticket.dict(exclude_unset=True))
        db.add(new_obj)
        _retry_commit(new_obj, db)
        return {"id": new_obj.id}
    except SQLAlchemyError as e:
        db.rollback()
        raise HTTPException(status_code=500, detail=f"DB error: {e}")
    finally:
        db.close()


@app.get("/tickets/{ticket_id}")
def get_ticket(ticket_id: int):
    db = SessionLocal()
    try:
        obj = db.query(Ticket).get(ticket_id)
        if obj is None:
            raise HTTPException(status_code=404, detail="Not found")
        return _as_dict(obj)
    finally:
        db.close()


@app.put("/tickets/{ticket_id}")
def update_ticket(ticket_id: int, ticket: TicketUpdate):
    db = SessionLocal()
    try:
        obj = db.query(Ticket).get(ticket_id)
        if obj is None:
            raise HTTPException(status_code=404, detail="Not found")
        for k, v in ticket.dict(exclude_unset=True).items():
            setattr(obj, k, v)
        _retry_commit(obj, db)
        return _as_dict(obj)
    finally:
        db.close()


@app.delete("/tickets/{ticket_id}")
def delete_ticket(ticket_id: int):
    db = SessionLocal()
    try:
        obj = db.query(Ticket).get(ticket_id)
        if obj is None:
            raise HTTPException(status_code=404, detail="Not found")
        db.delete(obj)
        _retry_commit(obj, db)
        return {"status": "deleted"}
    finally:
        db.close()


@app.get("/reports")
def list_reports():
    db = SessionLocal()
    try:
        objs = db.query(Report).order_by(desc(Report.created_at)).all()
        return [_as_dict(r) for r in objs]
    finally:
        db.close()


@app.post("/reports")
def create_report(report: ReportUpdate):
    db = SessionLocal()
    try:
        new_obj = Report(**report.dict(exclude_unset=True))
        db.add(new_obj)
        _retry_commit(new_obj, db)
        return {"id": new_obj.id}
    except SQLAlchemyError as e:
        db.rollback()
        raise HTTPException(status_code=500, detail=f"DB error: {e}")
    finally:
        db.close()


@app.get("/reports/{report_id}")
def get_report(report_id: int):
    db = SessionLocal()
    try:
        obj = db.query(Report).get(report_id)
        if obj is None:
            raise HTTPException(status_code=404, detail="Not found")
        return _as_dict(obj)
    finally:
        db.close()


@app.put("/reports/{report_id}")
def update_report(report_id: int, report: ReportUpdate):
    db = SessionLocal()
    try:
        obj = db.query(Report).get(report_id)
        if obj is None:
            raise HTTPException(status_code=404, detail="Not found")
        for k, v in report.dict(exclude_unset=True).items():
            setattr(obj, k, v)
        _retry_commit(obj, db)
        return _as_dict(obj)
    finally:
        db.close()


@app.delete("/reports/{report_id}")
def delete_report(report_id: int):
    db = SessionLocal()
    try:
        obj = db.query(Report).get(report_id)
        if obj is None:
            raise HTTPException(status_code=404, detail="Not found")
        db.delete(obj)
        _retry_commit(obj, db)
        return {"status": "deleted"}
    finally:
        db.close()


@app.get("/manual-reviews")
def list_manual_reviews(
    status: str = "PENDING",
    page: int = 1,
    page_size: int = 50,
):
    """Return paginated manual reviews filtered by status."""

    db = SessionLocal()
    try:
        query = db.query(ManualReview).filter_by(review_status=status)
        query = query.order_by(desc(ManualReview.created_at))

        total = query.count()
        reviews = (
            query.offset((page - 1) * page_size)
            .limit(page_size)
            .all()
        )

        data = [
            {
                "id": r.id,
                "camera_id": r.camera_id,
                "spot_number": r.spot_number,
                "event_time": r.event_time.isoformat(),
                "image_path": r.image_path,
                "clip_path": r.clip_path,
                "plate_status": r.plate_status,
            }
            for r in reviews
        ]

        return {
            "total": total,
            "page": page,
            "page_size": page_size,
            "data": data,
        }
    finally:
        db.close()


@app.get("/manual-reviews/{review_id}")
def get_manual_review(review_id: int):
    """Return a single manual review by id."""
    db = SessionLocal()
    try:
        obj = db.query(ManualReview).get(review_id)
        if obj is None:
            raise HTTPException(status_code=404, detail="Not found")
        return _as_dict(obj)
    finally:
        db.close()


@app.get("/manual-reviews/{review_id}/image")
def get_review_image(review_id: int):
    db = SessionLocal()
    try:
        review = db.query(ManualReview).get(review_id)
        if review is None or not os.path.isfile(review.image_path):
            raise HTTPException(status_code=404, detail="Image not found")
        return FileResponse(review.image_path)
    finally:
        db.close()


@app.get("/manual-reviews/{review_id}/video")
def get_review_video(review_id: int):
    db = SessionLocal()
    try:
        review = db.query(ManualReview).get(review_id)
        if review is None or not review.clip_path or not os.path.isfile(review.clip_path):
            raise HTTPException(status_code=404, detail="Clip not found")
        return FileResponse(review.clip_path)
    finally:
        db.close()


@app.post("/manual-reviews/{review_id}/correct")
def correct_manual_review(review_id: int, correction: ManualCorrection):
    db = SessionLocal()
    try:
        review = db.query(ManualReview).get(review_id)
        if review is None:
            raise HTTPException(status_code=404, detail="Review not found")
        if review.ticket_id is None:
            raise HTTPException(status_code=400, detail="No associated ticket")

        ticket = db.query(Ticket).get(review.ticket_id)
        if ticket is None:
            raise HTTPException(status_code=404, detail="Ticket not found")

        ticket.plate_number = correction.plate_number
        ticket.plate_code   = correction.plate_code
        ticket.plate_city   = correction.plate_city
        ticket.confidence   = correction.confidence
        _retry_commit(ticket, db)

        review.review_status = "RESOLVED"
        review.plate_status  = "READ"
        _retry_commit(review, db)

        try:
            from api_client import park_in_request

            park_token = None
            try:
                park_token = ticket.camera.pole.location.parkonic_api_token
            except Exception:
                park_token = None

            with open(review.image_path, "rb") as f:
                b64_img = base64.b64encode(f.read()).decode("utf-8")

            pole_api_id = db.query(Pole.api_pole_id)\
                .join(Camera, Camera.pole_id == Pole.id)\
                .filter(Camera.id == review.camera_id)\
                .scalar()
            if pole_api_id is None:
                pole_api_id = CFG_POLE_ID

            park_in_request(
                token=park_token or "",
                parkin_time=str(ticket.entry_time),
                plate_code=correction.plate_code,
                plate_number=correction.plate_number,
                emirates=correction.plate_city,
                conf=str(correction.confidence),
                spot_number=ticket.spot_number,
                pole_id=pole_api_id,
                images=[b64_img]
            )
        except Exception:
            logger.error("park_in_request failed", exc_info=True)

        return {"status": "updated"}
    finally:
        db.close()


@app.post("/manual-reviews/{review_id}/dismiss")
def dismiss_manual_review(review_id: int):
    db = SessionLocal()
    try:
        review = db.query(ManualReview).get(review_id)
        if review is None:
            raise HTTPException(status_code=404, detail="Review not found")

        if review.ticket_id:
            ticket = db.query(Ticket).get(review.ticket_id)
            if ticket and ticket.exit_time is None:
                ticket.exit_time = ticket.entry_time
                _retry_commit(ticket, db)

        review.review_status = "RESOLVED"
        _retry_commit(review, db)
        return {"status": "dismissed"}
    finally:
        db.close()


@app.get("/manual-reviews/{review_id}/snapshots")
def list_review_snapshots(review_id: int):
    db = SessionLocal()
    try:
        review = db.query(ManualReview).get(review_id)
        if review is None:
            raise HTTPException(status_code=404, detail="Review not found")
        folder = os.path.join(SNAPSHOTS_DIR, review.snapshot_folder)
        if not os.path.isdir(folder):
            raise HTTPException(status_code=404, detail="Snapshot folder not found")
        files = [f for f in os.listdir(folder) if os.path.isfile(os.path.join(folder, f))]
        files.sort(key=lambda x: os.path.getmtime(os.path.join(folder, x)), reverse=True)
        return {"files": files}
    finally:
        db.close()


@app.get("/manual-reviews/{review_id}/snapshots/{filename}")
def get_review_snapshot(review_id: int, filename: str):
    db = SessionLocal()
    try:
        review = db.query(ManualReview).get(review_id)
        if review is None:
            raise HTTPException(status_code=404, detail="Review not found")
        folder = os.path.join(SNAPSHOTS_DIR, review.snapshot_folder)
        path = os.path.join(folder, filename)
        if not os.path.isfile(path):
            raise HTTPException(status_code=404, detail="File not found")
        return FileResponse(path)
    finally:
        db.close()<|MERGE_RESOLUTION|>--- conflicted
+++ resolved
@@ -28,13 +28,9 @@
 from ocr_processor import process_plate_and_issue_ticket
 from logger import logger
 from utils import is_same_image
-<<<<<<< HEAD
+
 from config import API_POLE_ID, API_LOCATION_ID
-=======
-
-from config import API_POLE_ID, API_LOCATION_ID
-
->>>>>>> 93a3cb52
+
 from pydantic import BaseModel
 
 app = FastAPI()
@@ -290,20 +286,13 @@
             SELECT
               c.id      AS camera_id,
               c.pole_id AS pole_id,
-<<<<<<< HEAD
+
               c.p_ip    AS camera_ip,
               p.api_pole_id       AS api_pole_id,
               l.parkonic_api_token AS parkonic_api_token,
               l.camera_user        AS camera_user,
               l.camera_pass        AS camera_pass
-=======
-
-              c.p_ip    AS camera_ip,
-              l.parkonic_api_token,
-              l.camera_user,
-              l.camera_pass
-
->>>>>>> 93a3cb52
+
             FROM cameras AS c
             JOIN poles     AS p ON c.pole_id   = p.id
             JOIN zones     AS z ON p.zone_id    = z.id
@@ -319,13 +308,9 @@
         if row is None:
             raise HTTPException(status_code=400, detail="No camera found for that parking_area")
 
-<<<<<<< HEAD
+
         camera_id, pole_id, camera_ip, api_pole_id, parkonic_api_token, cam_user, cam_pass = row
-=======
-
-        camera_id, pole_id, camera_ip, park_token, cam_user, cam_pass = row
-
->>>>>>> 93a3cb52
+
 
     except OperationalError:
         # Retry once on lost connection
@@ -344,13 +329,9 @@
             row2 = db2.execute(stmt, {"loc_code": location_code, "api_code": api_code}).fetchone()
             if row2 is None:
                 raise HTTPException(status_code=400, detail="No camera found for that parking_area")
-<<<<<<< HEAD
+
             camera_id, pole_id, camera_ip, api_pole_id, parkonic_api_token, cam_user, cam_pass = row2
-=======
-
-            camera_id, pole_id, camera_ip, park_token, cam_user, cam_pass = row2
-
->>>>>>> 93a3cb52
+
         except SQLAlchemyError as final_err:
             db2.rollback()
             db2.close()
@@ -529,16 +510,11 @@
             api_pole_id,
             spot_number,
             camera_ip,
-<<<<<<< HEAD
             cam_user,
             cam_pass,
             parkonic_api_token,
             api_pole_id,
-=======
-            cam_user or "admin",
-            cam_pass or "",
-            park_token or ""
->>>>>>> 93a3cb52
+
         )
 
         return JSONResponse(status_code=200, content={"message": "Entry queued for processing"})
