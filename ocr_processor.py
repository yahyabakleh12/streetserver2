# ocr_processor.py

import os
import shutil
import base64
import threading
import json
from datetime import datetime, timedelta

import numpy as np
from PIL import Image, ImageDraw

from camera_clip import request_camera_clip
from network import send_request_with_retry
<<<<<<< HEAD
from config import OCR_TOKEN, YOLO_MODEL_PATH, API_POLE_ID
=======
from config import OCR_TOKEN, PARKONIC_API_TOKEN, YOLO_MODEL_PATH
>>>>>>> 27d22dab
from models import PlateLog, Ticket, ManualReview
from db import SessionLocal
from logger import logger
from utils import is_same_image

from ultralytics import YOLO

# Directories
PLATES_READ_DIR   = "plates/read"
PLATES_UNREAD_DIR = "plates/unread"
SPOT_LAST_DIR     = "spot_last"

os.makedirs(PLATES_READ_DIR,   exist_ok=True)
os.makedirs(PLATES_UNREAD_DIR, exist_ok=True)
os.makedirs(SPOT_LAST_DIR,      exist_ok=True)

# Load YOLO model (CPU)
plate_model = YOLO(YOLO_MODEL_PATH)


def process_plate_and_issue_ticket(
    payload: dict,
    park_folder: str,
    ts: str,
    camera_id: int,
    pole_id: int,
    api_pole_id: int | None,
    spot_number: int,
    camera_ip: str,
    camera_user: str,
    camera_pass: str,
    parkonic_api_token: str
):
    """
    1) Re-open saved snapshot, annotate & crop the parking region.
    2) Compare new main_crop vs. saved 'last' image for this spot; if same, skip.
    3) Otherwise, run YOLO→OCR, insert into plate_logs,
       and create Ticket (READ) or Ticket+ManualReview+clip thread (UNREAD),
       ensuring no duplicate open ticket per spot.
       Clip window: 8 seconds before to 8 seconds after trigger.
    """
    db_session = SessionLocal()
    try:
        # 1) Re-open snapshot and draw parking polygon
        snapshot_path = os.path.join(park_folder, f"snapshot_{ts}.jpg")
        if not os.path.isfile(snapshot_path):
            logger.error(f"Snapshot missing: {snapshot_path}")
            return

        img = Image.open(snapshot_path)
        draw = ImageDraw.Draw(img)

        coords = [
            (payload["coordinate_x1"], payload["coordinate_y1"]),
            (payload["coordinate_x2"], payload["coordinate_y2"]),
            (payload["coordinate_x3"], payload["coordinate_y3"]),
            (payload["coordinate_x4"], payload["coordinate_y4"])
        ]
        xs, ys = zip(*coords)
        left, right = min(xs), max(xs)
        top, bottom = min(ys), max(ys)

        annotated_path = os.path.join(park_folder, f"annotated_{ts}.jpg")
        draw.rectangle([left, top, right, bottom], outline="red", width=3)
        img.save(annotated_path)

        main_crop = img.crop((left, top, right, bottom))
        main_crop_path = os.path.join(
            park_folder,
            f"main_crop_{payload['parking_area']}_{ts}.jpg"
        )
        main_crop.save(main_crop_path)

        # 2) Feature-match vs. last image for this spot
        spot_key = f"spot_{camera_id}_{spot_number}.jpg"
        last_image_path = os.path.join(SPOT_LAST_DIR, spot_key)

        if os.path.isfile(last_image_path):
            try:
                same = is_same_image(
                    last_image_path,
                    main_crop_path,
                    min_match_count=50,
                    inlier_ratio_thresh=0.5
                )
                if same:
                    logger.debug(
                        "Spot %d camera %d: same car detected → skip OCR/ticket",
                        spot_number, camera_id
                    )
                    return
            except Exception:
                logger.error("Error in feature-matching", exc_info=True)

        # Overwrite last-seen image
        try:
            shutil.copy(main_crop_path, last_image_path)
        except Exception:
            logger.error("Failed to update last-seen image", exc_info=True)

        # 3) Run YOLO on main_crop to detect license plate
        arr = np.array(main_crop)
        results = plate_model(arr)

        plate_status = "UNREAD"
        plate_number = None
        plate_code   = None
        plate_city   = None
        conf_val     = None

        if results and results[0].boxes:
            x1p, y1p, x2p, y2p = results[0].boxes.xyxy[0].tolist()
            x1i, y1i, x2i, y2i = map(int, (x1p, y1p, x2p, y2p))
            plate_crop = main_crop.crop((x1i, y1i, x2i, y2i))

            tmp_candidate_path = os.path.join(park_folder, f"plate_candidate_{ts}.jpg")
            plate_crop.save(tmp_candidate_path)

            # 4) Base64-encode plate crop and send to OCR
            with open(tmp_candidate_path, "rb") as f:
                plate_bytes = f.read()
            plate_b64 = base64.b64encode(plate_bytes).decode("utf-8")

            ocr_payload  = {
                "token":  OCR_TOKEN,
                "base64": plate_b64,
                "pole_id": pole_id
            }
            ocr_response = send_request_with_retry(
                "https://parkonic.cloud/ParkonicJLT/anpr/engine/process",
                ocr_payload
            )

            logger.debug(f"Raw OCR response: {ocr_response!r}")

            # double json.loads
            intermediate = None
            if isinstance(ocr_response, str):
                try:
                    intermediate = json.loads(ocr_response)
                    logger.debug("After first json.loads: %s", type(intermediate).__name__)
                except Exception:
                    logger.error("First json.loads failed", exc_info=True)
                    plate_status = "UNREAD"
            else:
                logger.debug("OCR response not str → UNREAD")
                plate_status = "UNREAD"

            ocr_json = None
            if isinstance(intermediate, str):
                try:
                    ocr_json = json.loads(intermediate)
                    logger.debug("After second json.loads → dict")
                except Exception:
                    logger.error("Second json.loads failed", exc_info=True)
                    plate_status = "UNREAD"
            elif isinstance(intermediate, dict):
                ocr_json = intermediate
                logger.debug("OCR JSON is dict")
            else:
                logger.error("Unexpected OCR intermediate type: %s", type(intermediate).__name__)
                plate_status = "UNREAD"

            if isinstance(ocr_json, dict):
                try:
                    confidance_value = int(ocr_json.get("confidance", 0))
                    logger.debug("OCR confidance: %d", confidance_value)
                    if confidance_value >= 5:
                        plate_status = "READ"
                        plate_number = ocr_json.get("text", "")
                        plate_code   = ocr_json.get("category", "")
                        city_code    = ocr_json.get("cityName", "")
                        conf_val     = confidance_value

                        city_map = {
                            "AE-AZ": "Abu Dhabi",
                            "AE-DU": "Dubai",
                            "AE-SH": "Sharjah",
                            "AE-AJ": "Ajman",
                            "AE-RK": "RAK",
                            "AE-FU": "Fujairah",
                            "AE-UQ": "UAQ"
                        }
                        plate_city = city_map.get(city_code, "Unknown")
                    else:
                        logger.debug("Confidence %d < 5 → UNREAD", confidance_value)
                        plate_status = "UNREAD"
                except Exception:
                    logger.error("Failed to extract from ocr_json", exc_info=True)
                    plate_status = "UNREAD"

        # 5) Save final plate image
        os.makedirs(PLATES_READ_DIR,   exist_ok=True)
        os.makedirs(PLATES_UNREAD_DIR, exist_ok=True)

        final_plate_filename = f"{camera_id}_{ts}.jpg"
        dest_dir = PLATES_READ_DIR if plate_status == "READ" else PLATES_UNREAD_DIR
        final_plate_path = os.path.join(dest_dir, final_plate_filename)

        if "tmp_candidate_path" in locals() and os.path.exists(tmp_candidate_path):
            shutil.copy(tmp_candidate_path, final_plate_path)
        else:
            shutil.copy(main_crop_path, final_plate_path)

        # 6) Insert into plate_logs
        new_plate_log = PlateLog(
            camera_id    = camera_id,
            car_id       = payload.get("car_id"),
            plate_number = plate_number,
            plate_code   = plate_code,
            plate_city   = plate_city,
            confidence   = conf_val,
            image_path   = final_plate_path,
            status       = plate_status,
            attempt_ts   = datetime.utcnow()
        )
        db_session.add(new_plate_log)
        db_session.commit()
        logger.debug("Inserted into plate_logs: camera_id=%d, status=%s", camera_id, plate_status)

        # 6b) Insert an entry in manual_reviews to keep track of the processed
        # plate image and snapshot directory for debugging.
        new_review_tx = ManualReview(
            camera_id       = camera_id,
            spot_number     = spot_number,
            event_time      = datetime.fromisoformat(payload["time"]),
            image_path      = final_plate_path,
            plate_status    = plate_status,
            plate_image     = final_plate_filename,
            snapshot_folder = os.path.basename(park_folder),
            review_status   = "RESOLVED" if plate_status == "READ" else "PENDING"
        )
        db_session.add(new_review_tx)
        db_session.flush()
        review_id = new_review_tx.id
        db_session.commit()

        # 7) If READ → create Ticket
        if plate_status == "READ":
            with open(final_plate_path, "rb") as f:
                img_bytes = f.read()
            plate_b64_list = [base64.b64encode(img_bytes).decode("utf-8")]

            from api_client import park_in_request
            try:
                ticket_resp = park_in_request(
                    token        = parkonic_api_token,
                    parkin_time  = payload["time"],
                    plate_code   = plate_code or "",
                    plate_number = plate_number or "",
                    emirates     = plate_city or "",
                    conf         = str(conf_val or 0),
                    spot_number  = spot_number,
                    pole_id      = api_pole_id,
                    images       = plate_b64_list
                )
                logger.debug("park_in_request returned: %s", ticket_resp)

                trip_id = ticket_resp.get("trip_id")
                # trip_id = 123098198234
                if trip_id is None:
                    logger.debug("No trip_id returned → skip ticket insert")
                else:
                    new_ticket = Ticket(
                        camera_id        = camera_id,
                        spot_number      = spot_number,
                        plate_number     = plate_number,
                        plate_code       = plate_code,
                        plate_city       = plate_city,
                        confidence       = conf_val,
                        entry_time       = datetime.fromisoformat(payload["time"]),
                        parkonic_trip_id = trip_id
                    )
                    logger.debug("About to insert new_ticket: %s", new_ticket)
                    db_session.add(new_ticket)
                    db_session.commit()
                    logger.debug("Inserted into tickets: id=%d", new_ticket.id)
                    # associate manual review record with the ticket
                    new_review_tx.ticket_id = new_ticket.id
                    db_session.commit()
            except Exception:
                logger.error("park_in_request failed", exc_info=True)

        # 8) If UNREAD → create Ticket + ManualReview + spawn clip thread,
        #    but only if no existing open ticket for this spot
        elif plate_status == "UNREAD":
            try:
                # a) Check if an open ticket exists (exit_time is NULL)
                existing_ticket = db_session.query(Ticket).filter_by(
                    camera_id   = camera_id,
                    spot_number = spot_number,
                    exit_time   = None
                ).first()

                if existing_ticket:
                    logger.debug(
                        "Spot %d on camera %d already has open ticket (id=%d) → skip new ticket/manual review",
                        spot_number, camera_id, existing_ticket.id
                    )
                    return

                # The manual review entry was already created above as
                # ``new_review_tx`` with review_status=PENDING. Reuse it here.
                logger.debug("Using existing manual_review id=%d for UNREAD plate", review_id)

                # c) INSERT a Ticket for UNREAD plate
                new_ticket = Ticket(
                    camera_id        = camera_id,
                    spot_number      = spot_number,
                    plate_number     = plate_number or "UNKNOWN",
                    plate_code       = plate_code or "",
                    plate_city       = plate_city or "",
                    confidence       = conf_val or 0,
                    entry_time       = datetime.fromisoformat(payload["time"]),
                    parkonic_trip_id = None
                )
                db_session.add(new_ticket)
                db_session.commit()
                logger.debug("Inserted UNREAD ticket into tickets: id=%d", new_ticket.id)

                # link manual review to the new ticket
                new_review_tx.ticket_id = new_ticket.id
                db_session.commit()

                # d) Spawn thread to fetch camera clip for manual review
                def fetch_and_update_clip(rid: int, cam_ip: str, user: str, pwd: str, ev_time: datetime):
                    start_dt = ev_time - timedelta(seconds=8)
                    end_dt   = ev_time + timedelta(seconds=8)
                    clip_path = request_camera_clip(
                        camera_ip    = cam_ip,
                        username     = user,
                        password     = pwd,
                        start_dt     = start_dt,
                        end_dt       = end_dt,
                        segment_name = ev_time.strftime("%Y%m%d%H%M%S")
                    )
                    session_t = SessionLocal()
                    try:
                        if clip_path:
                            review_obj = session_t.query(ManualReview).get(rid)
                            if review_obj:
                                review_obj.clip_path = clip_path
                                session_t.commit()
                                logger.debug(
                                    "Updated manual_reviews.clip_path=%s for id=%d", clip_path, rid
                                )
                        else:
                            logger.error("Could not obtain clip for manual review id=%d", rid)
                    except Exception:
                        logger.error("Exception in fetch_and_update_clip thread", exc_info=True)
                        session_t.rollback()
                    finally:
                        session_t.close()

                thread = threading.Thread(
                    target=fetch_and_update_clip,
                    args=(review_id, camera_ip, camera_user, camera_pass, datetime.fromisoformat(payload["time"]))
                )
                thread.daemon = True
                thread.start()

            except Exception:
                logger.error("manual_reviews INSERT failed", exc_info=True)
                db_session.rollback()

    except Exception:
        logger.error("process_plate_and_issue_ticket exception", exc_info=True)
        db_session.rollback()
    finally:
        db_session.close()<|MERGE_RESOLUTION|>--- conflicted
+++ resolved
@@ -12,11 +12,9 @@
 
 from camera_clip import request_camera_clip
 from network import send_request_with_retry
-<<<<<<< HEAD
+
 from config import OCR_TOKEN, YOLO_MODEL_PATH, API_POLE_ID
-=======
-from config import OCR_TOKEN, PARKONIC_API_TOKEN, YOLO_MODEL_PATH
->>>>>>> 27d22dab
+
 from models import PlateLog, Ticket, ManualReview
 from db import SessionLocal
 from logger import logger
